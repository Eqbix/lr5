--- conflicted
+++ resolved
@@ -200,8 +200,4 @@
             break
 
 if __name__ == "__main__":
-<<<<<<< HEAD
-    main()#Текст для копии
-=======
-    main()#Текст для оригинала
->>>>>>> 7618b263
+    main()#Текст для оригинала